{
 "cells": [
  {
   "cell_type": "markdown",
   "metadata": {},
   "source": [
    "## Setup (must run cells marked *)\n"
   ]
  },
  {
   "cell_type": "markdown",
   "metadata": {},
   "source": [
    "`pip install beautifulsoup4 bertopic keybert keyphrase_vectorizers libpff-python scikit-learn`"
   ]
  },
  {
   "cell_type": "markdown",
   "metadata": {},
   "source": [
    "#### Imports*\n"
   ]
  },
  {
   "cell_type": "code",
   "execution_count": null,
   "metadata": {},
   "outputs": [],
   "source": [
    "import os\n",
    "import random\n",
    "import textwrap\n",
    "\n",
    "import pandas as pd"
   ]
  },
  {
   "cell_type": "markdown",
   "metadata": {},
   "source": [
    "#### Get emails from PST file(s)"
   ]
  },
  {
   "cell_type": "code",
   "execution_count": null,
   "metadata": {},
   "outputs": [],
   "source": [
    "import pypff\n",
    "\n",
    "def get_messages_from_pst(pst_path, output_folder):\n",
    "    if not os.path.isdir(output_folder):\n",
    "        os.makedirs(output_folder, exist_ok=True)\n",
    "    file_ = pypff.open(pst_path)\n",
    "    root = file_.get_root_folder()\n",
    "    for x in root.sub_items:\n",
    "        walk_folder_for_messages(x, output_folder=output_folder)\n",
    "\n",
    "\n",
    "def walk_folder_for_messages(folder, output_folder):\n",
    "    for i in folder.sub_items:\n",
    "        if type(i) == pypff.message:\n",
    "            subject = i.subject\n",
    "            text = i.plain_text_body.decode()\n",
    "            message = f'{subject}\\n{text}'\n",
    "            with open(os.path.join(output_folder, str(i.identifier)), 'w', encoding='utf-8') as f:\n",
    "                f.write(message)\n",
    "        elif type(i) == pypff.folder:\n",
    "            walk_folder_for_messages(i, output_folder=output_folder)\n",
    "\n",
    "pst_path_list = ['sample.pst', 'test.pst'] # Specify paths\n",
    "output_folder = 'email_text'\n",
    "for email_path in pst_path_list:\n",
    "    get_messages_from_pst(email_path, output_folder)"
   ]
  },
  {
   "cell_type": "markdown",
   "metadata": {},
   "source": [
    "#### ... Or from files with full headers, etc.\n"
   ]
  },
  {
   "cell_type": "code",
   "execution_count": null,
   "metadata": {},
   "outputs": [],
   "source": [
    "from bs4 import BeautifulSoup\n",
    "\n",
    "def get_email_text_and_subject(path, combine=True, stripHTML=True):\n",
    "    lines = open(path, encoding='utf-8').read().split('\\n')\n",
    "    start_index, end_index = None, None\n",
    "    subject = None\n",
    "    for index, line in enumerate(lines):\n",
    "        if line.startswith('Subject:') and subject is None:\n",
    "            subject = line.split(':', 1)[1].strip()\n",
    "        if not line and start_index is None:\n",
    "            start_index = index\n",
    "        elif '-----Original Message-----' in line:\n",
    "            end_index = index\n",
    "            break\n",
    "\n",
    "    text = '\\n'.join(lines[start_index:end_index]).strip()\n",
    "    if stripHTML:\n",
    "        text = BeautifulSoup(text, 'html.parser').text\n",
    "    if combine:\n",
    "        return f'{subject}\\n{text}'\n",
    "    return {'main_text': text, 'subject': subject}\n",
    "\n",
    "source_folder = None # Specify source folder\n",
    "output_folder = 'email_text'\n",
    "for root, dirs, filenames in os.walk(source_folder):\n",
    "    for filename in filenames:\n",
    "        email = get_email_text_and_subject(open(os.path.join(root, filename), encoding='utf-8'))\n",
    "        with open(os.path.join(output_folder, filename), 'w', encoding='utf-8') as f:\n",
    "            f.write(email)"
   ]
  },
  {
   "cell_type": "markdown",
   "metadata": {},
   "source": [
    "#### Specify folder contaning outputted email text, one email per file*"
   ]
  },
  {
   "cell_type": "code",
   "execution_count": null,
   "metadata": {},
   "outputs": [],
   "source": [
    "email_folder = 'email_text'"
   ]
  },
  {
   "cell_type": "markdown",
   "metadata": {},
   "source": [
    "## Keyword Extraction"
   ]
  },
  {
   "cell_type": "markdown",
   "metadata": {},
   "source": [
    "#### Setup\n"
   ]
  },
  {
   "cell_type": "code",
   "execution_count": null,
   "metadata": {},
   "outputs": [],
   "source": [
    "from keybert import KeyBERT\n",
    "from keyphrase_vectorizers import KeyphraseCountVectorizer\n",
    "from sklearn.feature_extraction.text import CountVectorizer\n",
    "\n",
    "kw_model = KeyBERT()\n",
    "\n",
    "def get_keywords(text, kwargs):\n",
    "    if kwargs.get('vectorizer'):\n",
    "        if kwargs['vectorizer'] == 'keyphrase':\n",
    "            kwargs['vectorizer'] = KeyphraseCountVectorizer()\n",
    "        else:\n",
    "            kwargs['vectorizer'] = CountVectorizer(\n",
    "                ngram_range=kwargs.get('keyphrase_ngram_range', (1, 1)),\n",
    "                stop_words=kwargs['stop_words']\n",
    "            )\n",
    "    keywords = kw_model.extract_keywords(text, **kwargs)\n",
    "    keywords = [x[0] for x in keywords]\n",
    "    print('KEYWORDS:\\n')\n",
    "    print('\\n'.join(keywords))"
   ]
  },
  {
   "cell_type": "markdown",
   "metadata": {},
   "source": [
    "#### Extract keywords from a random or specified email (see KWARGS)"
   ]
  },
  {
   "cell_type": "code",
   "execution_count": null,
   "metadata": {},
   "outputs": [],
   "source": [
    "email_path = os.path.join(email_folder, (random.choice(os.listdir(email_folder))))\n",
    "email = open(email_path, encoding='utf-8').read()\n",
    "\n",
    "KWARGS = {\n",
    "    'keyphrase_ngram_range': (1, 3), # Min, max word count for keywords\n",
    "    'use_mmr': True, # Increases diversity of keywords\n",
    "    'diversity': .5, # Set diversity between 0 and 1 if using MMR\n",
    "    'vectorizer': 'keyphrase', # (\"keyphrase\", True, False) How to represent document. Keyphrase vectorizer should be more coherent\n",
    "    'stop_words': 'english'\n",
    "}\n",
    "\n",
    "print(f'FILENAME: {email_path}\\n')\n",
    "print('TEXT:\\n ', \"\\n\".join(textwrap.wrap(email, 100)), '\\n')\n",
    "get_keywords(email, KWARGS)\n",
    "\n",
    "# Run on same email with different args\n",
    "# print()\n",
    "# KWARGS['vectorizer'] = True\n",
    "# get_keywords(email, KWARGS)"
   ]
  },
  {
   "cell_type": "markdown",
   "metadata": {},
   "source": [
    "## Topic Modeling"
   ]
  },
  {
   "cell_type": "markdown",
   "metadata": {},
   "source": [
    "#### Setup"
   ]
  },
  {
   "cell_type": "code",
   "execution_count": null,
   "metadata": {},
   "outputs": [],
   "source": [
    "from bertopic import BERTopic\n",
    "from bertopic.representation import KeyBERTInspired, MaximalMarginalRelevance\n",
    "from bertopic.vectorizers import ClassTfidfTransformer"
   ]
  },
  {
   "cell_type": "markdown",
   "metadata": {},
   "source": [
    "#### Get topics and view topic hierarchy (see comments)"
   ]
  },
  {
   "cell_type": "code",
   "execution_count": 88,
   "metadata": {},
   "outputs": [
    {
     "name": "stderr",
     "output_type": "stream",
     "text": [
      "100%|██████████| 1/1 [00:02<00:00,  2.33s/it]\n"
     ]
    },
    {
     "data": {
      "application/vnd.plotly.v1+json": {
       "config": {
        "plotlyServerURL": "https://plot.ly"
       },
       "data": [
        {
         "hoverinfo": "text",
         "marker": {
          "color": "rgb(61,153,112)"
         },
         "mode": "lines",
         "text": [
          "enron_energy_market_trading_power",
          "",
          "",
          "schedules2002013010txt_schedules2002011918txt_schedules2002020423txt_schedules2002013108txt_schedules2001040801txt"
         ],
         "type": "scatter",
         "x": [
          0,
          0.9299185632764352,
          0.9299185632764352,
          0
         ],
         "xaxis": "x",
         "y": [
          -5,
          -5,
          -15,
          -15
         ],
         "yaxis": "y"
        },
        {
         "hoverinfo": "text",
         "hovertext": [],
         "marker": {
          "color": "black"
         },
         "mode": "markers",
         "showlegend": false,
         "type": "scatter",
         "x": [],
         "y": []
        },
        {
         "hoverinfo": "text",
         "hovertext": [],
         "marker": {
          "color": "black"
         },
         "mode": "markers",
         "showlegend": false,
         "type": "scatter",
         "x": [],
         "y": []
        }
       ],
       "layout": {
        "autosize": false,
        "height": 230,
        "hoverlabel": {
         "bgcolor": "white",
         "font": {
          "family": "Rockwell",
          "size": 16
         }
        },
        "hovermode": "closest",
        "plot_bgcolor": "#ECEFF1",
        "showlegend": false,
        "template": {
         "data": {
          "bar": [
           {
            "error_x": {
             "color": "#2a3f5f"
            },
            "error_y": {
             "color": "#2a3f5f"
            },
            "marker": {
             "line": {
              "color": "white",
              "width": 0.5
             },
             "pattern": {
              "fillmode": "overlay",
              "size": 10,
              "solidity": 0.2
             }
            },
            "type": "bar"
           }
          ],
          "barpolar": [
           {
            "marker": {
             "line": {
              "color": "white",
              "width": 0.5
             },
             "pattern": {
              "fillmode": "overlay",
              "size": 10,
              "solidity": 0.2
             }
            },
            "type": "barpolar"
           }
          ],
          "carpet": [
           {
            "aaxis": {
             "endlinecolor": "#2a3f5f",
             "gridcolor": "#C8D4E3",
             "linecolor": "#C8D4E3",
             "minorgridcolor": "#C8D4E3",
             "startlinecolor": "#2a3f5f"
            },
            "baxis": {
             "endlinecolor": "#2a3f5f",
             "gridcolor": "#C8D4E3",
             "linecolor": "#C8D4E3",
             "minorgridcolor": "#C8D4E3",
             "startlinecolor": "#2a3f5f"
            },
            "type": "carpet"
           }
          ],
          "choropleth": [
           {
            "colorbar": {
             "outlinewidth": 0,
             "ticks": ""
            },
            "type": "choropleth"
           }
          ],
          "contour": [
           {
            "colorbar": {
             "outlinewidth": 0,
             "ticks": ""
            },
            "colorscale": [
             [
              0,
              "#0d0887"
             ],
             [
              0.1111111111111111,
              "#46039f"
             ],
             [
              0.2222222222222222,
              "#7201a8"
             ],
             [
              0.3333333333333333,
              "#9c179e"
             ],
             [
              0.4444444444444444,
              "#bd3786"
             ],
             [
              0.5555555555555556,
              "#d8576b"
             ],
             [
              0.6666666666666666,
              "#ed7953"
             ],
             [
              0.7777777777777778,
              "#fb9f3a"
             ],
             [
              0.8888888888888888,
              "#fdca26"
             ],
             [
              1,
              "#f0f921"
             ]
            ],
            "type": "contour"
           }
          ],
          "contourcarpet": [
           {
            "colorbar": {
             "outlinewidth": 0,
             "ticks": ""
            },
            "type": "contourcarpet"
           }
          ],
          "heatmap": [
           {
            "colorbar": {
             "outlinewidth": 0,
             "ticks": ""
            },
            "colorscale": [
             [
              0,
              "#0d0887"
             ],
             [
              0.1111111111111111,
              "#46039f"
             ],
             [
              0.2222222222222222,
              "#7201a8"
             ],
             [
              0.3333333333333333,
              "#9c179e"
             ],
             [
              0.4444444444444444,
              "#bd3786"
             ],
             [
              0.5555555555555556,
              "#d8576b"
             ],
             [
              0.6666666666666666,
              "#ed7953"
             ],
             [
              0.7777777777777778,
              "#fb9f3a"
             ],
             [
              0.8888888888888888,
              "#fdca26"
             ],
             [
              1,
              "#f0f921"
             ]
            ],
            "type": "heatmap"
           }
          ],
          "heatmapgl": [
           {
            "colorbar": {
             "outlinewidth": 0,
             "ticks": ""
            },
            "colorscale": [
             [
              0,
              "#0d0887"
             ],
             [
              0.1111111111111111,
              "#46039f"
             ],
             [
              0.2222222222222222,
              "#7201a8"
             ],
             [
              0.3333333333333333,
              "#9c179e"
             ],
             [
              0.4444444444444444,
              "#bd3786"
             ],
             [
              0.5555555555555556,
              "#d8576b"
             ],
             [
              0.6666666666666666,
              "#ed7953"
             ],
             [
              0.7777777777777778,
              "#fb9f3a"
             ],
             [
              0.8888888888888888,
              "#fdca26"
             ],
             [
              1,
              "#f0f921"
             ]
            ],
            "type": "heatmapgl"
           }
          ],
          "histogram": [
           {
            "marker": {
             "pattern": {
              "fillmode": "overlay",
              "size": 10,
              "solidity": 0.2
             }
            },
            "type": "histogram"
           }
          ],
          "histogram2d": [
           {
            "colorbar": {
             "outlinewidth": 0,
             "ticks": ""
            },
            "colorscale": [
             [
              0,
              "#0d0887"
             ],
             [
              0.1111111111111111,
              "#46039f"
             ],
             [
              0.2222222222222222,
              "#7201a8"
             ],
             [
              0.3333333333333333,
              "#9c179e"
             ],
             [
              0.4444444444444444,
              "#bd3786"
             ],
             [
              0.5555555555555556,
              "#d8576b"
             ],
             [
              0.6666666666666666,
              "#ed7953"
             ],
             [
              0.7777777777777778,
              "#fb9f3a"
             ],
             [
              0.8888888888888888,
              "#fdca26"
             ],
             [
              1,
              "#f0f921"
             ]
            ],
            "type": "histogram2d"
           }
          ],
          "histogram2dcontour": [
           {
            "colorbar": {
             "outlinewidth": 0,
             "ticks": ""
            },
            "colorscale": [
             [
              0,
              "#0d0887"
             ],
             [
              0.1111111111111111,
              "#46039f"
             ],
             [
              0.2222222222222222,
              "#7201a8"
             ],
             [
              0.3333333333333333,
              "#9c179e"
             ],
             [
              0.4444444444444444,
              "#bd3786"
             ],
             [
              0.5555555555555556,
              "#d8576b"
             ],
             [
              0.6666666666666666,
              "#ed7953"
             ],
             [
              0.7777777777777778,
              "#fb9f3a"
             ],
             [
              0.8888888888888888,
              "#fdca26"
             ],
             [
              1,
              "#f0f921"
             ]
            ],
            "type": "histogram2dcontour"
           }
          ],
          "mesh3d": [
           {
            "colorbar": {
             "outlinewidth": 0,
             "ticks": ""
            },
            "type": "mesh3d"
           }
          ],
          "parcoords": [
           {
            "line": {
             "colorbar": {
              "outlinewidth": 0,
              "ticks": ""
             }
            },
            "type": "parcoords"
           }
          ],
          "pie": [
           {
            "automargin": true,
            "type": "pie"
           }
          ],
          "scatter": [
           {
            "fillpattern": {
             "fillmode": "overlay",
             "size": 10,
             "solidity": 0.2
            },
            "type": "scatter"
           }
          ],
          "scatter3d": [
           {
            "line": {
             "colorbar": {
              "outlinewidth": 0,
              "ticks": ""
             }
            },
            "marker": {
             "colorbar": {
              "outlinewidth": 0,
              "ticks": ""
             }
            },
            "type": "scatter3d"
           }
          ],
          "scattercarpet": [
           {
            "marker": {
             "colorbar": {
              "outlinewidth": 0,
              "ticks": ""
             }
            },
            "type": "scattercarpet"
           }
          ],
          "scattergeo": [
           {
            "marker": {
             "colorbar": {
              "outlinewidth": 0,
              "ticks": ""
             }
            },
            "type": "scattergeo"
           }
          ],
          "scattergl": [
           {
            "marker": {
             "colorbar": {
              "outlinewidth": 0,
              "ticks": ""
             }
            },
            "type": "scattergl"
           }
          ],
          "scattermapbox": [
           {
            "marker": {
             "colorbar": {
              "outlinewidth": 0,
              "ticks": ""
             }
            },
            "type": "scattermapbox"
           }
          ],
          "scatterpolar": [
           {
            "marker": {
             "colorbar": {
              "outlinewidth": 0,
              "ticks": ""
             }
            },
            "type": "scatterpolar"
           }
          ],
          "scatterpolargl": [
           {
            "marker": {
             "colorbar": {
              "outlinewidth": 0,
              "ticks": ""
             }
            },
            "type": "scatterpolargl"
           }
          ],
          "scatterternary": [
           {
            "marker": {
             "colorbar": {
              "outlinewidth": 0,
              "ticks": ""
             }
            },
            "type": "scatterternary"
           }
          ],
          "surface": [
           {
            "colorbar": {
             "outlinewidth": 0,
             "ticks": ""
            },
            "colorscale": [
             [
              0,
              "#0d0887"
             ],
             [
              0.1111111111111111,
              "#46039f"
             ],
             [
              0.2222222222222222,
              "#7201a8"
             ],
             [
              0.3333333333333333,
              "#9c179e"
             ],
             [
              0.4444444444444444,
              "#bd3786"
             ],
             [
              0.5555555555555556,
              "#d8576b"
             ],
             [
              0.6666666666666666,
              "#ed7953"
             ],
             [
              0.7777777777777778,
              "#fb9f3a"
             ],
             [
              0.8888888888888888,
              "#fdca26"
             ],
             [
              1,
              "#f0f921"
             ]
            ],
            "type": "surface"
           }
          ],
          "table": [
           {
            "cells": {
             "fill": {
              "color": "#EBF0F8"
             },
             "line": {
              "color": "white"
             }
            },
            "header": {
             "fill": {
              "color": "#C8D4E3"
             },
             "line": {
              "color": "white"
             }
            },
            "type": "table"
           }
          ]
         },
         "layout": {
          "annotationdefaults": {
           "arrowcolor": "#2a3f5f",
           "arrowhead": 0,
           "arrowwidth": 1
          },
          "autotypenumbers": "strict",
          "coloraxis": {
           "colorbar": {
            "outlinewidth": 0,
            "ticks": ""
           }
          },
          "colorscale": {
           "diverging": [
            [
             0,
             "#8e0152"
            ],
            [
             0.1,
             "#c51b7d"
            ],
            [
             0.2,
             "#de77ae"
            ],
            [
             0.3,
             "#f1b6da"
            ],
            [
             0.4,
             "#fde0ef"
            ],
            [
             0.5,
             "#f7f7f7"
            ],
            [
             0.6,
             "#e6f5d0"
            ],
            [
             0.7,
             "#b8e186"
            ],
            [
             0.8,
             "#7fbc41"
            ],
            [
             0.9,
             "#4d9221"
            ],
            [
             1,
             "#276419"
            ]
           ],
           "sequential": [
            [
             0,
             "#0d0887"
            ],
            [
             0.1111111111111111,
             "#46039f"
            ],
            [
             0.2222222222222222,
             "#7201a8"
            ],
            [
             0.3333333333333333,
             "#9c179e"
            ],
            [
             0.4444444444444444,
             "#bd3786"
            ],
            [
             0.5555555555555556,
             "#d8576b"
            ],
            [
             0.6666666666666666,
             "#ed7953"
            ],
            [
             0.7777777777777778,
             "#fb9f3a"
            ],
            [
             0.8888888888888888,
             "#fdca26"
            ],
            [
             1,
             "#f0f921"
            ]
           ],
           "sequentialminus": [
            [
             0,
             "#0d0887"
            ],
            [
             0.1111111111111111,
             "#46039f"
            ],
            [
             0.2222222222222222,
             "#7201a8"
            ],
            [
             0.3333333333333333,
             "#9c179e"
            ],
            [
             0.4444444444444444,
             "#bd3786"
            ],
            [
             0.5555555555555556,
             "#d8576b"
            ],
            [
             0.6666666666666666,
             "#ed7953"
            ],
            [
             0.7777777777777778,
             "#fb9f3a"
            ],
            [
             0.8888888888888888,
             "#fdca26"
            ],
            [
             1,
             "#f0f921"
            ]
           ]
          },
          "colorway": [
           "#636efa",
           "#EF553B",
           "#00cc96",
           "#ab63fa",
           "#FFA15A",
           "#19d3f3",
           "#FF6692",
           "#B6E880",
           "#FF97FF",
           "#FECB52"
          ],
          "font": {
           "color": "#2a3f5f"
          },
          "geo": {
           "bgcolor": "white",
           "lakecolor": "white",
           "landcolor": "white",
           "showlakes": true,
           "showland": true,
           "subunitcolor": "#C8D4E3"
          },
          "hoverlabel": {
           "align": "left"
          },
          "hovermode": "closest",
          "mapbox": {
           "style": "light"
          },
          "paper_bgcolor": "white",
          "plot_bgcolor": "white",
          "polar": {
           "angularaxis": {
            "gridcolor": "#EBF0F8",
            "linecolor": "#EBF0F8",
            "ticks": ""
           },
           "bgcolor": "white",
           "radialaxis": {
            "gridcolor": "#EBF0F8",
            "linecolor": "#EBF0F8",
            "ticks": ""
           }
          },
          "scene": {
           "xaxis": {
            "backgroundcolor": "white",
            "gridcolor": "#DFE8F3",
            "gridwidth": 2,
            "linecolor": "#EBF0F8",
            "showbackground": true,
            "ticks": "",
            "zerolinecolor": "#EBF0F8"
           },
           "yaxis": {
            "backgroundcolor": "white",
            "gridcolor": "#DFE8F3",
            "gridwidth": 2,
            "linecolor": "#EBF0F8",
            "showbackground": true,
            "ticks": "",
            "zerolinecolor": "#EBF0F8"
           },
           "zaxis": {
            "backgroundcolor": "white",
            "gridcolor": "#DFE8F3",
            "gridwidth": 2,
            "linecolor": "#EBF0F8",
            "showbackground": true,
            "ticks": "",
            "zerolinecolor": "#EBF0F8"
           }
          },
          "shapedefaults": {
           "line": {
            "color": "#2a3f5f"
           }
          },
          "ternary": {
           "aaxis": {
            "gridcolor": "#DFE8F3",
            "linecolor": "#A2B1C6",
            "ticks": ""
           },
           "baxis": {
            "gridcolor": "#DFE8F3",
            "linecolor": "#A2B1C6",
            "ticks": ""
           },
           "bgcolor": "white",
           "caxis": {
            "gridcolor": "#DFE8F3",
            "linecolor": "#A2B1C6",
            "ticks": ""
           }
          },
          "title": {
           "x": 0.05
          },
          "xaxis": {
           "automargin": true,
           "gridcolor": "#EBF0F8",
           "linecolor": "#EBF0F8",
           "ticks": "",
           "title": {
            "standoff": 15
           },
           "zerolinecolor": "#EBF0F8",
           "zerolinewidth": 2
          },
          "yaxis": {
           "automargin": true,
           "gridcolor": "#EBF0F8",
           "linecolor": "#EBF0F8",
           "ticks": "",
           "title": {
            "standoff": 15
           },
           "zerolinecolor": "#EBF0F8",
           "zerolinewidth": 2
          }
         }
        },
        "title": {
         "font": {
          "color": "Black",
          "size": 22
         },
         "text": "<b>Hierarchical Clustering</b>",
         "x": 0.5,
         "xanchor": "center",
         "yanchor": "top"
        },
        "width": 1000,
        "xaxis": {
         "mirror": "allticks",
         "rangemode": "tozero",
         "showgrid": false,
         "showline": true,
         "showticklabels": true,
         "ticks": "outside",
         "type": "linear",
         "zeroline": false
        },
        "yaxis": {
         "mirror": "allticks",
         "range": [
          -20,
          0
         ],
         "rangemode": "tozero",
         "showgrid": false,
         "showline": true,
         "showticklabels": true,
         "tickmode": "array",
         "ticks": "outside",
         "ticktext": [
          "0_enron_energy_market",
          "1_schedules2002013010txt_sc..."
         ],
         "tickvals": [
          -5,
          -15
         ],
         "type": "linear",
         "zeroline": false
        }
       }
      }
     },
     "metadata": {},
     "output_type": "display_data"
    }
   ],
   "source": [
    "# Select subset or all emails in email folder\n",
    "slice_docs = (None, 1000)\n",
    "docs = [open(os.path.join(email_folder, filename), encoding='utf-8').read() for \n",
    "        filename in os.listdir(email_folder)[slice_docs[0]:slice_docs[1]]]\n",
    "\n",
    "# Document representations to chain and feed into topic model\n",
    "representations = [\n",
    "    KeyBERTInspired(), # Should make topics more coherent\n",
    "    MaximalMarginalRelevance(diversity=0.3), # Makes topics more diverse\n",
    "]\n",
    "\n",
    "ctfidf_model = ClassTfidfTransformer(reduce_frequent_words=True)\n",
    "\n",
    "topic_model = BERTopic(\n",
    "        representation_model=representations, # Representations (see above)\n",
    "        ctfidf_model=ctfidf_model,  # Prevents very frequent words in data from being candidate topics\n",
    "        nr_topics='auto' # Topic reduction. Set number of desired topics, 'auto' for auto-reduction, \n",
    "        # or None. Set to None if there aren't enough topic. \n",
    "        )\n",
    "topics, probabilities = topic_model.fit_transform(docs)\n",
    "hierarchical_topics = topic_model.hierarchical_topics(docs)\n",
    "topic_model.visualize_hierarchy(hierarchical_topics=hierarchical_topics)"
   ]
  },
  {
   "cell_type": "markdown",
   "metadata": {},
   "source": [
    "#### View topics as table"
   ]
  },
  {
   "cell_type": "code",
   "execution_count": 101,
   "metadata": {},
   "outputs": [
    {
     "data": {
      "text/html": [
       "<div>\n",
       "<style scoped>\n",
       "    .dataframe tbody tr th:only-of-type {\n",
       "        vertical-align: middle;\n",
       "    }\n",
       "\n",
       "    .dataframe tbody tr th {\n",
       "        vertical-align: top;\n",
       "    }\n",
       "\n",
       "    .dataframe thead th {\n",
       "        text-align: right;\n",
       "    }\n",
       "</style>\n",
       "<table border=\"1\" class=\"dataframe\">\n",
       "  <thead>\n",
       "    <tr style=\"text-align: right;\">\n",
       "      <th></th>\n",
       "      <th>Topic</th>\n",
       "      <th>Count</th>\n",
       "      <th>Name</th>\n",
       "      <th>Representation</th>\n",
       "      <th>Representative_Docs</th>\n",
       "    </tr>\n",
       "  </thead>\n",
       "  <tbody>\n",
       "    <tr>\n",
       "      <th>0</th>\n",
       "      <td>0</td>\n",
       "      <td>977</td>\n",
       "      <td>0_enron_energy_market_trading</td>\n",
       "      <td>[enron, energy, market, trading, power, report...</td>\n",
       "      <td>[WSJ Article on Enron's Mark to Market Account...</td>\n",
       "    </tr>\n",
       "    <tr>\n",
       "      <th>1</th>\n",
       "      <td>1</td>\n",
       "      <td>23</td>\n",
       "      <td>1_schedules2002013010txt_schedules2002011918tx...</td>\n",
       "      <td>[schedules2002013010txt, schedules2002011918tx...</td>\n",
       "      <td>[Start Date: 1/3/02; HourAhead hour: 5;\\nStart...</td>\n",
       "    </tr>\n",
       "  </tbody>\n",
       "</table>\n",
       "</div>"
      ],
      "text/plain": [
       "   Topic  Count                                               Name  \\\n",
       "0      0    977                      0_enron_energy_market_trading   \n",
       "1      1     23  1_schedules2002013010txt_schedules2002011918tx...   \n",
       "\n",
       "                                      Representation  \\\n",
       "0  [enron, energy, market, trading, power, report...   \n",
       "1  [schedules2002013010txt, schedules2002011918tx...   \n",
       "\n",
       "                                 Representative_Docs  \n",
       "0  [WSJ Article on Enron's Mark to Market Account...  \n",
       "1  [Start Date: 1/3/02; HourAhead hour: 5;\\nStart...  "
      ]
     },
     "execution_count": 101,
     "metadata": {},
     "output_type": "execute_result"
    }
   ],
   "source": [
    "topic_model.get_topic_info()"
   ]
  },
  {
   "cell_type": "markdown",
   "metadata": {},
   "source": [
    "#### Show docs per topic(s)"
   ]
  },
  {
   "cell_type": "code",
<<<<<<< HEAD
   "execution_count": null,
   "metadata": {},
   "outputs": [],
=======
   "execution_count": 100,
   "metadata": {},
   "outputs": [
    {
     "name": "stdout",
     "output_type": "stream",
     "text": [
      "DOC 1\n",
      "----------\n",
      "\n",
      "RE: ECT Investments, Inc. account with Goldman Sachs International\n",
      "Daniel:  With respect to the Terms of Business Letter, please email a\n",
      "copy of the proposed side letter (to handle arbitration and limitation\n",
      "of liability).  I just want to review the \"final product\".  We have\n",
      "all other documents ready for immediate execution.  Sorry for the\n",
      "delay and I appreciate your patience.  Regards.  Sara Shackleton Enron\n",
      "Wholesale Services 1400 Smith Street, EB3801a Houston, TX  77002 Ph:\n",
      "(713) 853-5620 Fa ... \n",
      "\n",
      "DOC 2\n",
      "----------\n",
      "\n",
      "RE: Revised curtailment and banner for EOL How about this for the\n",
      "banner on EOL   All posted prices are read only. If you are interested\n",
      "in discussing a possible transaction, contact the Enron trading desk.\n",
      "Please be advised that Enron Corp. and other subsidiaries of Enron\n",
      "have made filings under Chapter 11 of  federal bankruptcy laws.\n",
      "After further consideration, I think it is important to make clear (1)\n",
      "that we will not automatically agree to the trade if a counterparty\n",
      "calls and (2)  that  ... \n",
      "\n",
      "DOC 3\n",
      "----------\n",
      "\n",
      "Confidential - May 2001 HR At A Glance Attached is the May 2001 \"At A\n",
      "Glance\" report. A couple of additions this  month, which include a\n",
      "section on Capital Expenditures with Pay Backs and  some analysis of\n",
      "the recent new hire survey that we set up. Please call if  you have\n",
      "any questions.  DCL ... \n",
      "\n",
      "DOC 4\n",
      "----------\n",
      "\n",
      "RE: ROW Document Gerald,  Looks good to me.  In the signature block,\n",
      "should it be Enron Compression Services Company as opposed to Enron\n",
      "Compression Company?  The information that I have on the ROW tracts is\n",
      "not specifically descriptive other than to describe them as tracts\n",
      "owned by 1) Herbert and Margaret Lane Property, 2) Alan and Elizabeth\n",
      "English Property and 3) Kay Arnold Fritz Property all in dispute along\n",
      "the Shaky Joe Swamp Transmission Line.  The attorney representing\n",
      "these people is Br ... \n",
      "\n",
      "DOC 5\n",
      "----------\n",
      "\n",
      "apb checkout 535144  broker says this is not there trade ... \n",
      "\n",
      "DOC 6\n",
      "----------\n",
      "\n",
      "IT revenue crediting I've gotten a bit more educated about IT revenue\n",
      "crediting since you asked  your question yesterday.  \"IT revenue\n",
      "crediting\" is an industry term used to  describe a requirement\n",
      "(brought about either by a FERC order or a rate case  settlement) that\n",
      "IT revenues in excess of a certain dollar amount will be  credited\n",
      "back to all firm shippers in the next rate proceeding or thru some\n",
      "refund mechanism.  Transwestern is currently not under any IT revenue\n",
      "crediting obligation, and ... \n",
      "\n",
      "DOC 7\n",
      "----------\n",
      "\n",
      "DJ US Energy Secretary Warns Pwr Producers In West On Prices\n",
      "---------------------- Forwarded by Mark Guzman/PDX/ECT on 12/12/2000\n",
      "02:31  PM ---------------------------   Carla Hoffman 12/12/2000 12:18\n",
      "PM To: Tim Belden/HOU/ECT@ECT, Robert Badeer/HOU/ECT@ECT, Jeff\n",
      "Richter/HOU/ECT@ECT, Phillip Platter/HOU/ECT@ECT, Mike\n",
      "Swerzbin/HOU/ECT@ECT,  Diana Scholtes/HOU/ECT@ECT, Sean\n",
      "Crandall/PDX/ECT@ECT, Matt  Motley/PDX/ECT@ECT, Mark\n",
      "Guzman/PDX/ECT@ECT, Tom Alonso/PDX/ECT@ECT, Mark  Fischer/PDX/ECT@ECT\n",
      "... \n",
      "\n",
      "DOC 8\n",
      "----------\n",
      "\n",
      "Re: Resume Thanks for the resume - I'm looking at a number of internal\n",
      "candidates from  APACHI, CALME and Southern Cone but will keep this\n",
      "one on file (and pass it  along - might be good for Richard Sanders).\n",
      "Louise Kitchen         10/23/2000 09:52 AM\n",
      "To: Mark Taylor/HOU/ECT@ECT                  cc:\n",
      "Subject: Resume  Sny interest! ---------------------- Forwarded by\n",
      "Louise Kitchen/HOU/ECT on 10/23/2000  09:50 AM\n",
      "---------------------------  10/20/2000 10:52 AM Adriane Moratto@ENRON\n",
      "Adriane Moratto@ENRO ... \n",
      "\n",
      "DOC 9\n",
      "----------\n",
      "\n",
      "W e d n e s d a y, August 22 - FREE LUNCH at Enron! Thanks for all\n",
      "your hard work!    Lunch will be provided on Wednesday, August 22, by\n",
      "Tim Belden and Chris Calger to everyone on the floor as a thanks for\n",
      "all you've done for Enron this month. ... \n",
      "\n",
      "DOC 10\n",
      "----------\n",
      "\n",
      "I buy or loan Public Stock- Restricted or Freetrading ________________\n",
      "________________________________________________________ The following\n",
      "message was sent to you as an opt-in subscriber to Option-Wizard.com.\n",
      "We will continue to bring you valuable offers on the products and\n",
      "services that interest you most. If you wish to unsubscribe copy and\n",
      "paste this link into your browser or click here:\n",
      "http://mx01.edirectnetwork.net/cgi-\n",
      "bin/optout.cgi?email=ALEWIS@ECT.ENRON.COM&e =2237858&ppid=1 __________\n",
      "... \n",
      "\n"
     ]
    }
   ],
>>>>>>> fa032be1
   "source": [
    "# Select topic(s) by int\n",
    "topics_to_show = [0, 1]\n",
    "# Show first n docs\n",
    "n_docs_to_show = 10\n",
    "# Show first n characters of each doc\n",
    "n_chars_per_doc = 500\n",
    "\n",
    "df = pd.DataFrame({\"Document\": docs, \"Topic\": topics})\n",
    "df = df.loc[df['Topic'].isin(topics_to_show)].head(n_docs_to_show)\n",
    "docs_ = df['Document'].to_list()\n",
    "random.shuffle(docs_)\n",
    "for i, doc in enumerate(docs_):\n",
    "    print(f'DOC {i + 1}\\n----------\\n')\n",
    "    print('\\n'.join(textwrap.wrap(doc[:n_chars_per_doc] + ' ...' if n_chars_per_doc else '')), '\\n')"
   ]
  }
 ],
 "metadata": {
  "kernelspec": {
   "display_name": "env",
   "language": "python",
   "name": "python3"
  },
  "language_info": {
   "codemirror_mode": {
    "name": "ipython",
    "version": 3
   },
   "file_extension": ".py",
   "mimetype": "text/x-python",
   "name": "python",
   "nbconvert_exporter": "python",
   "pygments_lexer": "ipython3",
   "version": "3.11.3"
  },
  "orig_nbformat": 4
 },
 "nbformat": 4,
 "nbformat_minor": 2
}<|MERGE_RESOLUTION|>--- conflicted
+++ resolved
@@ -1,1480 +1,343 @@
 {
- "cells": [
-  {
-   "cell_type": "markdown",
-   "metadata": {},
-   "source": [
-    "## Setup (must run cells marked *)\n"
-   ]
-  },
-  {
-   "cell_type": "markdown",
-   "metadata": {},
-   "source": [
-    "`pip install beautifulsoup4 bertopic keybert keyphrase_vectorizers libpff-python scikit-learn`"
-   ]
-  },
-  {
-   "cell_type": "markdown",
-   "metadata": {},
-   "source": [
-    "#### Imports*\n"
-   ]
-  },
-  {
-   "cell_type": "code",
-   "execution_count": null,
-   "metadata": {},
-   "outputs": [],
-   "source": [
-    "import os\n",
-    "import random\n",
-    "import textwrap\n",
-    "\n",
-    "import pandas as pd"
-   ]
-  },
-  {
-   "cell_type": "markdown",
-   "metadata": {},
-   "source": [
-    "#### Get emails from PST file(s)"
-   ]
-  },
-  {
-   "cell_type": "code",
-   "execution_count": null,
-   "metadata": {},
-   "outputs": [],
-   "source": [
-    "import pypff\n",
-    "\n",
-    "def get_messages_from_pst(pst_path, output_folder):\n",
-    "    if not os.path.isdir(output_folder):\n",
-    "        os.makedirs(output_folder, exist_ok=True)\n",
-    "    file_ = pypff.open(pst_path)\n",
-    "    root = file_.get_root_folder()\n",
-    "    for x in root.sub_items:\n",
-    "        walk_folder_for_messages(x, output_folder=output_folder)\n",
-    "\n",
-    "\n",
-    "def walk_folder_for_messages(folder, output_folder):\n",
-    "    for i in folder.sub_items:\n",
-    "        if type(i) == pypff.message:\n",
-    "            subject = i.subject\n",
-    "            text = i.plain_text_body.decode()\n",
-    "            message = f'{subject}\\n{text}'\n",
-    "            with open(os.path.join(output_folder, str(i.identifier)), 'w', encoding='utf-8') as f:\n",
-    "                f.write(message)\n",
-    "        elif type(i) == pypff.folder:\n",
-    "            walk_folder_for_messages(i, output_folder=output_folder)\n",
-    "\n",
-    "pst_path_list = ['sample.pst', 'test.pst'] # Specify paths\n",
-    "output_folder = 'email_text'\n",
-    "for email_path in pst_path_list:\n",
-    "    get_messages_from_pst(email_path, output_folder)"
-   ]
-  },
-  {
-   "cell_type": "markdown",
-   "metadata": {},
-   "source": [
-    "#### ... Or from files with full headers, etc.\n"
-   ]
-  },
-  {
-   "cell_type": "code",
-   "execution_count": null,
-   "metadata": {},
-   "outputs": [],
-   "source": [
-    "from bs4 import BeautifulSoup\n",
-    "\n",
-    "def get_email_text_and_subject(path, combine=True, stripHTML=True):\n",
-    "    lines = open(path, encoding='utf-8').read().split('\\n')\n",
-    "    start_index, end_index = None, None\n",
-    "    subject = None\n",
-    "    for index, line in enumerate(lines):\n",
-    "        if line.startswith('Subject:') and subject is None:\n",
-    "            subject = line.split(':', 1)[1].strip()\n",
-    "        if not line and start_index is None:\n",
-    "            start_index = index\n",
-    "        elif '-----Original Message-----' in line:\n",
-    "            end_index = index\n",
-    "            break\n",
-    "\n",
-    "    text = '\\n'.join(lines[start_index:end_index]).strip()\n",
-    "    if stripHTML:\n",
-    "        text = BeautifulSoup(text, 'html.parser').text\n",
-    "    if combine:\n",
-    "        return f'{subject}\\n{text}'\n",
-    "    return {'main_text': text, 'subject': subject}\n",
-    "\n",
-    "source_folder = None # Specify source folder\n",
-    "output_folder = 'email_text'\n",
-    "for root, dirs, filenames in os.walk(source_folder):\n",
-    "    for filename in filenames:\n",
-    "        email = get_email_text_and_subject(open(os.path.join(root, filename), encoding='utf-8'))\n",
-    "        with open(os.path.join(output_folder, filename), 'w', encoding='utf-8') as f:\n",
-    "            f.write(email)"
-   ]
-  },
-  {
-   "cell_type": "markdown",
-   "metadata": {},
-   "source": [
-    "#### Specify folder contaning outputted email text, one email per file*"
-   ]
-  },
-  {
-   "cell_type": "code",
-   "execution_count": null,
-   "metadata": {},
-   "outputs": [],
-   "source": [
-    "email_folder = 'email_text'"
-   ]
-  },
-  {
-   "cell_type": "markdown",
-   "metadata": {},
-   "source": [
-    "## Keyword Extraction"
-   ]
-  },
-  {
-   "cell_type": "markdown",
-   "metadata": {},
-   "source": [
-    "#### Setup\n"
-   ]
-  },
-  {
-   "cell_type": "code",
-   "execution_count": null,
-   "metadata": {},
-   "outputs": [],
-   "source": [
-    "from keybert import KeyBERT\n",
-    "from keyphrase_vectorizers import KeyphraseCountVectorizer\n",
-    "from sklearn.feature_extraction.text import CountVectorizer\n",
-    "\n",
-    "kw_model = KeyBERT()\n",
-    "\n",
-    "def get_keywords(text, kwargs):\n",
-    "    if kwargs.get('vectorizer'):\n",
-    "        if kwargs['vectorizer'] == 'keyphrase':\n",
-    "            kwargs['vectorizer'] = KeyphraseCountVectorizer()\n",
-    "        else:\n",
-    "            kwargs['vectorizer'] = CountVectorizer(\n",
-    "                ngram_range=kwargs.get('keyphrase_ngram_range', (1, 1)),\n",
-    "                stop_words=kwargs['stop_words']\n",
-    "            )\n",
-    "    keywords = kw_model.extract_keywords(text, **kwargs)\n",
-    "    keywords = [x[0] for x in keywords]\n",
-    "    print('KEYWORDS:\\n')\n",
-    "    print('\\n'.join(keywords))"
-   ]
-  },
-  {
-   "cell_type": "markdown",
-   "metadata": {},
-   "source": [
-    "#### Extract keywords from a random or specified email (see KWARGS)"
-   ]
-  },
-  {
-   "cell_type": "code",
-   "execution_count": null,
-   "metadata": {},
-   "outputs": [],
-   "source": [
-    "email_path = os.path.join(email_folder, (random.choice(os.listdir(email_folder))))\n",
-    "email = open(email_path, encoding='utf-8').read()\n",
-    "\n",
-    "KWARGS = {\n",
-    "    'keyphrase_ngram_range': (1, 3), # Min, max word count for keywords\n",
-    "    'use_mmr': True, # Increases diversity of keywords\n",
-    "    'diversity': .5, # Set diversity between 0 and 1 if using MMR\n",
-    "    'vectorizer': 'keyphrase', # (\"keyphrase\", True, False) How to represent document. Keyphrase vectorizer should be more coherent\n",
-    "    'stop_words': 'english'\n",
-    "}\n",
-    "\n",
-    "print(f'FILENAME: {email_path}\\n')\n",
-    "print('TEXT:\\n ', \"\\n\".join(textwrap.wrap(email, 100)), '\\n')\n",
-    "get_keywords(email, KWARGS)\n",
-    "\n",
-    "# Run on same email with different args\n",
-    "# print()\n",
-    "# KWARGS['vectorizer'] = True\n",
-    "# get_keywords(email, KWARGS)"
-   ]
-  },
-  {
-   "cell_type": "markdown",
-   "metadata": {},
-   "source": [
-    "## Topic Modeling"
-   ]
-  },
-  {
-   "cell_type": "markdown",
-   "metadata": {},
-   "source": [
-    "#### Setup"
-   ]
-  },
-  {
-   "cell_type": "code",
-   "execution_count": null,
-   "metadata": {},
-   "outputs": [],
-   "source": [
-    "from bertopic import BERTopic\n",
-    "from bertopic.representation import KeyBERTInspired, MaximalMarginalRelevance\n",
-    "from bertopic.vectorizers import ClassTfidfTransformer"
-   ]
-  },
-  {
-   "cell_type": "markdown",
-   "metadata": {},
-   "source": [
-    "#### Get topics and view topic hierarchy (see comments)"
-   ]
-  },
-  {
-   "cell_type": "code",
-   "execution_count": 88,
-   "metadata": {},
-   "outputs": [
-    {
-     "name": "stderr",
-     "output_type": "stream",
-     "text": [
-      "100%|██████████| 1/1 [00:02<00:00,  2.33s/it]\n"
-     ]
-    },
-    {
-     "data": {
-      "application/vnd.plotly.v1+json": {
-       "config": {
-        "plotlyServerURL": "https://plot.ly"
-       },
-       "data": [
-        {
-         "hoverinfo": "text",
-         "marker": {
-          "color": "rgb(61,153,112)"
+   "cells": [
+      {
+         "cell_type": "markdown",
+         "metadata": {},
+         "source": [
+            "## Setup (must run cells marked *)\n"
+         ]
+      },
+      {
+         "cell_type": "markdown",
+         "metadata": {},
+         "source": [
+            "`pip install beautifulsoup4 bertopic keybert keyphrase_vectorizers libpff-python scikit-learn`"
+         ]
+      },
+      {
+         "cell_type": "markdown",
+         "metadata": {},
+         "source": [
+            "#### Imports*\n"
+         ]
+      },
+      {
+         "cell_type": "code",
+         "execution_count": null,
+         "metadata": {},
+         "outputs": [],
+         "source": [
+            "import os\n",
+            "import random\n",
+            "import textwrap\n",
+            "\n",
+            "import pandas as pd"
+         ]
+      },
+      {
+         "cell_type": "markdown",
+         "metadata": {},
+         "source": [
+            "#### Get emails from PST file(s)"
+         ]
+      },
+      {
+         "cell_type": "code",
+         "execution_count": null,
+         "metadata": {},
+         "outputs": [],
+         "source": [
+            "import pypff\n",
+            "\n",
+            "def get_messages_from_pst(pst_path, output_folder):\n",
+            "    if not os.path.isdir(output_folder):\n",
+            "        os.makedirs(output_folder, exist_ok=True)\n",
+            "    file_ = pypff.open(pst_path)\n",
+            "    root = file_.get_root_folder()\n",
+            "    for x in root.sub_items:\n",
+            "        walk_folder_for_messages(x, output_folder=output_folder)\n",
+            "\n",
+            "\n",
+            "def walk_folder_for_messages(folder, output_folder):\n",
+            "    for i in folder.sub_items:\n",
+            "        if type(i) == pypff.message:\n",
+            "            subject = i.subject\n",
+            "            text = i.plain_text_body.decode()\n",
+            "            message = f'{subject}\\n{text}'\n",
+            "            with open(os.path.join(output_folder, str(i.identifier)), 'w', encoding='utf-8') as f:\n",
+            "                f.write(message)\n",
+            "        elif type(i) == pypff.folder:\n",
+            "            walk_folder_for_messages(i, output_folder=output_folder)\n",
+            "\n",
+            "pst_path_list = ['sample.pst', 'test.pst'] # Specify paths\n",
+            "output_folder = 'email_text'\n",
+            "for email_path in pst_path_list:\n",
+            "    get_messages_from_pst(email_path, output_folder)"
+         ]
+      },
+      {
+         "cell_type": "markdown",
+         "metadata": {},
+         "source": [
+            "#### ... Or from files with full headers, etc.\n"
+         ]
+      },
+      {
+         "cell_type": "code",
+         "execution_count": null,
+         "metadata": {},
+         "outputs": [],
+         "source": [
+            "from bs4 import BeautifulSoup\n",
+            "\n",
+            "def get_email_text_and_subject(path, combine=True, stripHTML=True):\n",
+            "    lines = open(path, encoding='utf-8').read().split('\\n')\n",
+            "    start_index, end_index = None, None\n",
+            "    subject = None\n",
+            "    for index, line in enumerate(lines):\n",
+            "        if line.startswith('Subject:') and subject is None:\n",
+            "            subject = line.split(':', 1)[1].strip()\n",
+            "        if not line and start_index is None:\n",
+            "            start_index = index\n",
+            "        elif '-----Original Message-----' in line:\n",
+            "            end_index = index\n",
+            "            break\n",
+            "\n",
+            "    text = '\\n'.join(lines[start_index:end_index]).strip()\n",
+            "    if stripHTML:\n",
+            "        text = BeautifulSoup(text, 'html.parser').text\n",
+            "    if combine:\n",
+            "        return f'{subject}\\n{text}'\n",
+            "    return {'main_text': text, 'subject': subject}\n",
+            "\n",
+            "source_folder = None # Specify source folder\n",
+            "output_folder = 'email_text'\n",
+            "for root, dirs, filenames in os.walk(source_folder):\n",
+            "    for filename in filenames:\n",
+            "        email = get_email_text_and_subject(open(os.path.join(root, filename), encoding='utf-8'))\n",
+            "        with open(os.path.join(output_folder, filename), 'w', encoding='utf-8') as f:\n",
+            "            f.write(email)"
+         ]
+      },
+      {
+         "cell_type": "markdown",
+         "metadata": {},
+         "source": [
+            "#### Specify folder contaning outputted email text, one email per file*"
+         ]
+      },
+      {
+         "cell_type": "code",
+         "execution_count": null,
+         "metadata": {},
+         "outputs": [],
+         "source": [
+            "email_folder = 'email_text'"
+         ]
+      },
+      {
+         "cell_type": "markdown",
+         "metadata": {},
+         "source": [
+            "## Keyword Extraction"
+         ]
+      },
+      {
+         "cell_type": "markdown",
+         "metadata": {},
+         "source": [
+            "#### Setup\n"
+         ]
+      },
+      {
+         "cell_type": "code",
+         "execution_count": null,
+         "metadata": {},
+         "outputs": [],
+         "source": [
+            "from keybert import KeyBERT\n",
+            "from keyphrase_vectorizers import KeyphraseCountVectorizer\n",
+            "from sklearn.feature_extraction.text import CountVectorizer\n",
+            "\n",
+            "kw_model = KeyBERT()\n",
+            "\n",
+            "def get_keywords(text, kwargs):\n",
+            "    if kwargs.get('vectorizer'):\n",
+            "        if kwargs['vectorizer'] == 'keyphrase':\n",
+            "            kwargs['vectorizer'] = KeyphraseCountVectorizer()\n",
+            "        else:\n",
+            "            kwargs['vectorizer'] = CountVectorizer(\n",
+            "                ngram_range=kwargs.get('keyphrase_ngram_range', (1, 1)),\n",
+            "                stop_words=kwargs['stop_words']\n",
+            "            )\n",
+            "    keywords = kw_model.extract_keywords(text, **kwargs)\n",
+            "    keywords = [x[0] for x in keywords]\n",
+            "    print('KEYWORDS:\\n')\n",
+            "    print('\\n'.join(keywords))"
+         ]
+      },
+      {
+         "cell_type": "markdown",
+         "metadata": {},
+         "source": [
+            "#### Extract keywords from a random or specified email (see KWARGS)"
+         ]
+      },
+      {
+         "cell_type": "code",
+         "execution_count": null,
+         "metadata": {},
+         "outputs": [],
+         "source": [
+            "email_path = os.path.join(email_folder, (random.choice(os.listdir(email_folder))))\n",
+            "email = open(email_path, encoding='utf-8').read()\n",
+            "\n",
+            "KWARGS = {\n",
+            "    'keyphrase_ngram_range': (1, 3), # Min, max word count for keywords\n",
+            "    'use_mmr': True, # Increases diversity of keywords\n",
+            "    'diversity': .5, # Set diversity between 0 and 1 if using MMR\n",
+            "    'vectorizer': 'keyphrase', # (\"keyphrase\", True, False) How to represent document. Keyphrase vectorizer should be more coherent\n",
+            "    'stop_words': 'english'\n",
+            "}\n",
+            "\n",
+            "print(f'FILENAME: {email_path}\\n')\n",
+            "print('TEXT:\\n ', \"\\n\".join(textwrap.wrap(email, 100)), '\\n')\n",
+            "get_keywords(email, KWARGS)\n",
+            "\n",
+            "# Run on same email with different args\n",
+            "# print()\n",
+            "# KWARGS['vectorizer'] = True\n",
+            "# get_keywords(email, KWARGS)"
+         ]
+      },
+      {
+         "cell_type": "markdown",
+         "metadata": {},
+         "source": [
+            "## Topic Modeling"
+         ]
+      },
+      {
+         "cell_type": "markdown",
+         "metadata": {},
+         "source": [
+            "#### Setup"
+         ]
+      },
+      {
+         "cell_type": "code",
+         "execution_count": null,
+         "metadata": {},
+         "outputs": [],
+         "source": [
+            "from bertopic import BERTopic\n",
+            "from bertopic.representation import KeyBERTInspired, MaximalMarginalRelevance\n",
+            "from bertopic.vectorizers import ClassTfidfTransformer"
+         ]
+      },
+      {
+         "cell_type": "markdown",
+         "metadata": {},
+         "source": [
+            "#### Get topics and view topic hierarchy (see comments)"
+         ]
+      },
+      {
+         "cell_type": "code",
+         "execution_count": null,
+         "metadata": {},
+         "outputs": [],
+         "source": [
+            "# Select subset or all emails in email folder\n",
+            "slice_docs = (None, 1000)\n",
+            "docs = [open(os.path.join(email_folder, filename), encoding='utf-8').read() for \n",
+            "        filename in os.listdir(email_folder)[slice_docs[0]:slice_docs[1]]]\n",
+            "\n",
+            "# Document representations to chain and feed into topic model\n",
+            "representations = [\n",
+            "    KeyBERTInspired(), # Should make topics more coherent\n",
+            "    MaximalMarginalRelevance(diversity=0.3), # Makes topics more diverse\n",
+            "]\n",
+            "\n",
+            "ctfidf_model = ClassTfidfTransformer(reduce_frequent_words=True)\n",
+            "\n",
+            "topic_model = BERTopic(\n",
+            "        representation_model=representations, # Representations (see above)\n",
+            "        ctfidf_model=ctfidf_model,  # Prevents very frequent words in data from being candidate topics\n",
+            "        nr_topics='auto' # Topic reduction. Set number of desired topics, 'auto' for auto-reduction, \n",
+            "        # or None. Set to None if there aren't enough topic. \n",
+            "        )\n",
+            "topics, probabilities = topic_model.fit_transform(docs)\n",
+            "hierarchical_topics = topic_model.hierarchical_topics(docs)\n",
+            "topic_model.visualize_hierarchy(hierarchical_topics=hierarchical_topics)"
+         ]
+      },
+      {
+         "cell_type": "markdown",
+         "metadata": {},
+         "source": [
+            "#### View topics as table"
+         ]
+      },
+      {
+         "cell_type": "code",
+         "execution_count": null,
+         "metadata": {},
+         "outputs": [],
+         "source": [
+            "topic_model.get_topic_info()"
+         ]
+      },
+      {
+         "cell_type": "markdown",
+         "metadata": {},
+         "source": [
+            "#### Show docs per topic(s)"
+         ]
+      },
+      {
+         "cell_type": "code",
+         "execution_count": null,
+         "metadata": {},
+         "outputs": [],
+         "source": [
+            "# Select topic(s) by int\n",
+            "topics_to_show = [0, 1]\n",
+            "# Show first n docs\n",
+            "n_docs_to_show = 10\n",
+            "# Show first n characters of each doc\n",
+            "n_chars_per_doc = 500\n",
+            "\n",
+            "df = pd.DataFrame({\"Document\": docs, \"Topic\": topics})\n",
+            "df = df.loc[df['Topic'].isin(topics_to_show)].head(n_docs_to_show)\n",
+            "docs_ = df['Document'].to_list()\n",
+            "random.shuffle(docs_)\n",
+            "for i, doc in enumerate(docs_):\n",
+            "    print(f'DOC {i + 1}\\n----------\\n')\n",
+            "    print('\\n'.join(textwrap.wrap(doc[:n_chars_per_doc] + ' ...' if n_chars_per_doc else '')), '\\n')"
+         ]
+      }
+   ],
+   "metadata": {
+      "kernelspec": {
+         "display_name": "env",
+         "language": "python",
+         "name": "python3"
+      },
+      "language_info": {
+         "codemirror_mode": {
+            "name": "ipython",
+            "version": 3
          },
-         "mode": "lines",
-         "text": [
-          "enron_energy_market_trading_power",
-          "",
-          "",
-          "schedules2002013010txt_schedules2002011918txt_schedules2002020423txt_schedules2002013108txt_schedules2001040801txt"
-         ],
-         "type": "scatter",
-         "x": [
-          0,
-          0.9299185632764352,
-          0.9299185632764352,
-          0
-         ],
-         "xaxis": "x",
-         "y": [
-          -5,
-          -5,
-          -15,
-          -15
-         ],
-         "yaxis": "y"
-        },
-        {
-         "hoverinfo": "text",
-         "hovertext": [],
-         "marker": {
-          "color": "black"
-         },
-         "mode": "markers",
-         "showlegend": false,
-         "type": "scatter",
-         "x": [],
-         "y": []
-        },
-        {
-         "hoverinfo": "text",
-         "hovertext": [],
-         "marker": {
-          "color": "black"
-         },
-         "mode": "markers",
-         "showlegend": false,
-         "type": "scatter",
-         "x": [],
-         "y": []
-        }
-       ],
-       "layout": {
-        "autosize": false,
-        "height": 230,
-        "hoverlabel": {
-         "bgcolor": "white",
-         "font": {
-          "family": "Rockwell",
-          "size": 16
-         }
-        },
-        "hovermode": "closest",
-        "plot_bgcolor": "#ECEFF1",
-        "showlegend": false,
-        "template": {
-         "data": {
-          "bar": [
-           {
-            "error_x": {
-             "color": "#2a3f5f"
-            },
-            "error_y": {
-             "color": "#2a3f5f"
-            },
-            "marker": {
-             "line": {
-              "color": "white",
-              "width": 0.5
-             },
-             "pattern": {
-              "fillmode": "overlay",
-              "size": 10,
-              "solidity": 0.2
-             }
-            },
-            "type": "bar"
-           }
-          ],
-          "barpolar": [
-           {
-            "marker": {
-             "line": {
-              "color": "white",
-              "width": 0.5
-             },
-             "pattern": {
-              "fillmode": "overlay",
-              "size": 10,
-              "solidity": 0.2
-             }
-            },
-            "type": "barpolar"
-           }
-          ],
-          "carpet": [
-           {
-            "aaxis": {
-             "endlinecolor": "#2a3f5f",
-             "gridcolor": "#C8D4E3",
-             "linecolor": "#C8D4E3",
-             "minorgridcolor": "#C8D4E3",
-             "startlinecolor": "#2a3f5f"
-            },
-            "baxis": {
-             "endlinecolor": "#2a3f5f",
-             "gridcolor": "#C8D4E3",
-             "linecolor": "#C8D4E3",
-             "minorgridcolor": "#C8D4E3",
-             "startlinecolor": "#2a3f5f"
-            },
-            "type": "carpet"
-           }
-          ],
-          "choropleth": [
-           {
-            "colorbar": {
-             "outlinewidth": 0,
-             "ticks": ""
-            },
-            "type": "choropleth"
-           }
-          ],
-          "contour": [
-           {
-            "colorbar": {
-             "outlinewidth": 0,
-             "ticks": ""
-            },
-            "colorscale": [
-             [
-              0,
-              "#0d0887"
-             ],
-             [
-              0.1111111111111111,
-              "#46039f"
-             ],
-             [
-              0.2222222222222222,
-              "#7201a8"
-             ],
-             [
-              0.3333333333333333,
-              "#9c179e"
-             ],
-             [
-              0.4444444444444444,
-              "#bd3786"
-             ],
-             [
-              0.5555555555555556,
-              "#d8576b"
-             ],
-             [
-              0.6666666666666666,
-              "#ed7953"
-             ],
-             [
-              0.7777777777777778,
-              "#fb9f3a"
-             ],
-             [
-              0.8888888888888888,
-              "#fdca26"
-             ],
-             [
-              1,
-              "#f0f921"
-             ]
-            ],
-            "type": "contour"
-           }
-          ],
-          "contourcarpet": [
-           {
-            "colorbar": {
-             "outlinewidth": 0,
-             "ticks": ""
-            },
-            "type": "contourcarpet"
-           }
-          ],
-          "heatmap": [
-           {
-            "colorbar": {
-             "outlinewidth": 0,
-             "ticks": ""
-            },
-            "colorscale": [
-             [
-              0,
-              "#0d0887"
-             ],
-             [
-              0.1111111111111111,
-              "#46039f"
-             ],
-             [
-              0.2222222222222222,
-              "#7201a8"
-             ],
-             [
-              0.3333333333333333,
-              "#9c179e"
-             ],
-             [
-              0.4444444444444444,
-              "#bd3786"
-             ],
-             [
-              0.5555555555555556,
-              "#d8576b"
-             ],
-             [
-              0.6666666666666666,
-              "#ed7953"
-             ],
-             [
-              0.7777777777777778,
-              "#fb9f3a"
-             ],
-             [
-              0.8888888888888888,
-              "#fdca26"
-             ],
-             [
-              1,
-              "#f0f921"
-             ]
-            ],
-            "type": "heatmap"
-           }
-          ],
-          "heatmapgl": [
-           {
-            "colorbar": {
-             "outlinewidth": 0,
-             "ticks": ""
-            },
-            "colorscale": [
-             [
-              0,
-              "#0d0887"
-             ],
-             [
-              0.1111111111111111,
-              "#46039f"
-             ],
-             [
-              0.2222222222222222,
-              "#7201a8"
-             ],
-             [
-              0.3333333333333333,
-              "#9c179e"
-             ],
-             [
-              0.4444444444444444,
-              "#bd3786"
-             ],
-             [
-              0.5555555555555556,
-              "#d8576b"
-             ],
-             [
-              0.6666666666666666,
-              "#ed7953"
-             ],
-             [
-              0.7777777777777778,
-              "#fb9f3a"
-             ],
-             [
-              0.8888888888888888,
-              "#fdca26"
-             ],
-             [
-              1,
-              "#f0f921"
-             ]
-            ],
-            "type": "heatmapgl"
-           }
-          ],
-          "histogram": [
-           {
-            "marker": {
-             "pattern": {
-              "fillmode": "overlay",
-              "size": 10,
-              "solidity": 0.2
-             }
-            },
-            "type": "histogram"
-           }
-          ],
-          "histogram2d": [
-           {
-            "colorbar": {
-             "outlinewidth": 0,
-             "ticks": ""
-            },
-            "colorscale": [
-             [
-              0,
-              "#0d0887"
-             ],
-             [
-              0.1111111111111111,
-              "#46039f"
-             ],
-             [
-              0.2222222222222222,
-              "#7201a8"
-             ],
-             [
-              0.3333333333333333,
-              "#9c179e"
-             ],
-             [
-              0.4444444444444444,
-              "#bd3786"
-             ],
-             [
-              0.5555555555555556,
-              "#d8576b"
-             ],
-             [
-              0.6666666666666666,
-              "#ed7953"
-             ],
-             [
-              0.7777777777777778,
-              "#fb9f3a"
-             ],
-             [
-              0.8888888888888888,
-              "#fdca26"
-             ],
-             [
-              1,
-              "#f0f921"
-             ]
-            ],
-            "type": "histogram2d"
-           }
-          ],
-          "histogram2dcontour": [
-           {
-            "colorbar": {
-             "outlinewidth": 0,
-             "ticks": ""
-            },
-            "colorscale": [
-             [
-              0,
-              "#0d0887"
-             ],
-             [
-              0.1111111111111111,
-              "#46039f"
-             ],
-             [
-              0.2222222222222222,
-              "#7201a8"
-             ],
-             [
-              0.3333333333333333,
-              "#9c179e"
-             ],
-             [
-              0.4444444444444444,
-              "#bd3786"
-             ],
-             [
-              0.5555555555555556,
-              "#d8576b"
-             ],
-             [
-              0.6666666666666666,
-              "#ed7953"
-             ],
-             [
-              0.7777777777777778,
-              "#fb9f3a"
-             ],
-             [
-              0.8888888888888888,
-              "#fdca26"
-             ],
-             [
-              1,
-              "#f0f921"
-             ]
-            ],
-            "type": "histogram2dcontour"
-           }
-          ],
-          "mesh3d": [
-           {
-            "colorbar": {
-             "outlinewidth": 0,
-             "ticks": ""
-            },
-            "type": "mesh3d"
-           }
-          ],
-          "parcoords": [
-           {
-            "line": {
-             "colorbar": {
-              "outlinewidth": 0,
-              "ticks": ""
-             }
-            },
-            "type": "parcoords"
-           }
-          ],
-          "pie": [
-           {
-            "automargin": true,
-            "type": "pie"
-           }
-          ],
-          "scatter": [
-           {
-            "fillpattern": {
-             "fillmode": "overlay",
-             "size": 10,
-             "solidity": 0.2
-            },
-            "type": "scatter"
-           }
-          ],
-          "scatter3d": [
-           {
-            "line": {
-             "colorbar": {
-              "outlinewidth": 0,
-              "ticks": ""
-             }
-            },
-            "marker": {
-             "colorbar": {
-              "outlinewidth": 0,
-              "ticks": ""
-             }
-            },
-            "type": "scatter3d"
-           }
-          ],
-          "scattercarpet": [
-           {
-            "marker": {
-             "colorbar": {
-              "outlinewidth": 0,
-              "ticks": ""
-             }
-            },
-            "type": "scattercarpet"
-           }
-          ],
-          "scattergeo": [
-           {
-            "marker": {
-             "colorbar": {
-              "outlinewidth": 0,
-              "ticks": ""
-             }
-            },
-            "type": "scattergeo"
-           }
-          ],
-          "scattergl": [
-           {
-            "marker": {
-             "colorbar": {
-              "outlinewidth": 0,
-              "ticks": ""
-             }
-            },
-            "type": "scattergl"
-           }
-          ],
-          "scattermapbox": [
-           {
-            "marker": {
-             "colorbar": {
-              "outlinewidth": 0,
-              "ticks": ""
-             }
-            },
-            "type": "scattermapbox"
-           }
-          ],
-          "scatterpolar": [
-           {
-            "marker": {
-             "colorbar": {
-              "outlinewidth": 0,
-              "ticks": ""
-             }
-            },
-            "type": "scatterpolar"
-           }
-          ],
-          "scatterpolargl": [
-           {
-            "marker": {
-             "colorbar": {
-              "outlinewidth": 0,
-              "ticks": ""
-             }
-            },
-            "type": "scatterpolargl"
-           }
-          ],
-          "scatterternary": [
-           {
-            "marker": {
-             "colorbar": {
-              "outlinewidth": 0,
-              "ticks": ""
-             }
-            },
-            "type": "scatterternary"
-           }
-          ],
-          "surface": [
-           {
-            "colorbar": {
-             "outlinewidth": 0,
-             "ticks": ""
-            },
-            "colorscale": [
-             [
-              0,
-              "#0d0887"
-             ],
-             [
-              0.1111111111111111,
-              "#46039f"
-             ],
-             [
-              0.2222222222222222,
-              "#7201a8"
-             ],
-             [
-              0.3333333333333333,
-              "#9c179e"
-             ],
-             [
-              0.4444444444444444,
-              "#bd3786"
-             ],
-             [
-              0.5555555555555556,
-              "#d8576b"
-             ],
-             [
-              0.6666666666666666,
-              "#ed7953"
-             ],
-             [
-              0.7777777777777778,
-              "#fb9f3a"
-             ],
-             [
-              0.8888888888888888,
-              "#fdca26"
-             ],
-             [
-              1,
-              "#f0f921"
-             ]
-            ],
-            "type": "surface"
-           }
-          ],
-          "table": [
-           {
-            "cells": {
-             "fill": {
-              "color": "#EBF0F8"
-             },
-             "line": {
-              "color": "white"
-             }
-            },
-            "header": {
-             "fill": {
-              "color": "#C8D4E3"
-             },
-             "line": {
-              "color": "white"
-             }
-            },
-            "type": "table"
-           }
-          ]
-         },
-         "layout": {
-          "annotationdefaults": {
-           "arrowcolor": "#2a3f5f",
-           "arrowhead": 0,
-           "arrowwidth": 1
-          },
-          "autotypenumbers": "strict",
-          "coloraxis": {
-           "colorbar": {
-            "outlinewidth": 0,
-            "ticks": ""
-           }
-          },
-          "colorscale": {
-           "diverging": [
-            [
-             0,
-             "#8e0152"
-            ],
-            [
-             0.1,
-             "#c51b7d"
-            ],
-            [
-             0.2,
-             "#de77ae"
-            ],
-            [
-             0.3,
-             "#f1b6da"
-            ],
-            [
-             0.4,
-             "#fde0ef"
-            ],
-            [
-             0.5,
-             "#f7f7f7"
-            ],
-            [
-             0.6,
-             "#e6f5d0"
-            ],
-            [
-             0.7,
-             "#b8e186"
-            ],
-            [
-             0.8,
-             "#7fbc41"
-            ],
-            [
-             0.9,
-             "#4d9221"
-            ],
-            [
-             1,
-             "#276419"
-            ]
-           ],
-           "sequential": [
-            [
-             0,
-             "#0d0887"
-            ],
-            [
-             0.1111111111111111,
-             "#46039f"
-            ],
-            [
-             0.2222222222222222,
-             "#7201a8"
-            ],
-            [
-             0.3333333333333333,
-             "#9c179e"
-            ],
-            [
-             0.4444444444444444,
-             "#bd3786"
-            ],
-            [
-             0.5555555555555556,
-             "#d8576b"
-            ],
-            [
-             0.6666666666666666,
-             "#ed7953"
-            ],
-            [
-             0.7777777777777778,
-             "#fb9f3a"
-            ],
-            [
-             0.8888888888888888,
-             "#fdca26"
-            ],
-            [
-             1,
-             "#f0f921"
-            ]
-           ],
-           "sequentialminus": [
-            [
-             0,
-             "#0d0887"
-            ],
-            [
-             0.1111111111111111,
-             "#46039f"
-            ],
-            [
-             0.2222222222222222,
-             "#7201a8"
-            ],
-            [
-             0.3333333333333333,
-             "#9c179e"
-            ],
-            [
-             0.4444444444444444,
-             "#bd3786"
-            ],
-            [
-             0.5555555555555556,
-             "#d8576b"
-            ],
-            [
-             0.6666666666666666,
-             "#ed7953"
-            ],
-            [
-             0.7777777777777778,
-             "#fb9f3a"
-            ],
-            [
-             0.8888888888888888,
-             "#fdca26"
-            ],
-            [
-             1,
-             "#f0f921"
-            ]
-           ]
-          },
-          "colorway": [
-           "#636efa",
-           "#EF553B",
-           "#00cc96",
-           "#ab63fa",
-           "#FFA15A",
-           "#19d3f3",
-           "#FF6692",
-           "#B6E880",
-           "#FF97FF",
-           "#FECB52"
-          ],
-          "font": {
-           "color": "#2a3f5f"
-          },
-          "geo": {
-           "bgcolor": "white",
-           "lakecolor": "white",
-           "landcolor": "white",
-           "showlakes": true,
-           "showland": true,
-           "subunitcolor": "#C8D4E3"
-          },
-          "hoverlabel": {
-           "align": "left"
-          },
-          "hovermode": "closest",
-          "mapbox": {
-           "style": "light"
-          },
-          "paper_bgcolor": "white",
-          "plot_bgcolor": "white",
-          "polar": {
-           "angularaxis": {
-            "gridcolor": "#EBF0F8",
-            "linecolor": "#EBF0F8",
-            "ticks": ""
-           },
-           "bgcolor": "white",
-           "radialaxis": {
-            "gridcolor": "#EBF0F8",
-            "linecolor": "#EBF0F8",
-            "ticks": ""
-           }
-          },
-          "scene": {
-           "xaxis": {
-            "backgroundcolor": "white",
-            "gridcolor": "#DFE8F3",
-            "gridwidth": 2,
-            "linecolor": "#EBF0F8",
-            "showbackground": true,
-            "ticks": "",
-            "zerolinecolor": "#EBF0F8"
-           },
-           "yaxis": {
-            "backgroundcolor": "white",
-            "gridcolor": "#DFE8F3",
-            "gridwidth": 2,
-            "linecolor": "#EBF0F8",
-            "showbackground": true,
-            "ticks": "",
-            "zerolinecolor": "#EBF0F8"
-           },
-           "zaxis": {
-            "backgroundcolor": "white",
-            "gridcolor": "#DFE8F3",
-            "gridwidth": 2,
-            "linecolor": "#EBF0F8",
-            "showbackground": true,
-            "ticks": "",
-            "zerolinecolor": "#EBF0F8"
-           }
-          },
-          "shapedefaults": {
-           "line": {
-            "color": "#2a3f5f"
-           }
-          },
-          "ternary": {
-           "aaxis": {
-            "gridcolor": "#DFE8F3",
-            "linecolor": "#A2B1C6",
-            "ticks": ""
-           },
-           "baxis": {
-            "gridcolor": "#DFE8F3",
-            "linecolor": "#A2B1C6",
-            "ticks": ""
-           },
-           "bgcolor": "white",
-           "caxis": {
-            "gridcolor": "#DFE8F3",
-            "linecolor": "#A2B1C6",
-            "ticks": ""
-           }
-          },
-          "title": {
-           "x": 0.05
-          },
-          "xaxis": {
-           "automargin": true,
-           "gridcolor": "#EBF0F8",
-           "linecolor": "#EBF0F8",
-           "ticks": "",
-           "title": {
-            "standoff": 15
-           },
-           "zerolinecolor": "#EBF0F8",
-           "zerolinewidth": 2
-          },
-          "yaxis": {
-           "automargin": true,
-           "gridcolor": "#EBF0F8",
-           "linecolor": "#EBF0F8",
-           "ticks": "",
-           "title": {
-            "standoff": 15
-           },
-           "zerolinecolor": "#EBF0F8",
-           "zerolinewidth": 2
-          }
-         }
-        },
-        "title": {
-         "font": {
-          "color": "Black",
-          "size": 22
-         },
-         "text": "<b>Hierarchical Clustering</b>",
-         "x": 0.5,
-         "xanchor": "center",
-         "yanchor": "top"
-        },
-        "width": 1000,
-        "xaxis": {
-         "mirror": "allticks",
-         "rangemode": "tozero",
-         "showgrid": false,
-         "showline": true,
-         "showticklabels": true,
-         "ticks": "outside",
-         "type": "linear",
-         "zeroline": false
-        },
-        "yaxis": {
-         "mirror": "allticks",
-         "range": [
-          -20,
-          0
-         ],
-         "rangemode": "tozero",
-         "showgrid": false,
-         "showline": true,
-         "showticklabels": true,
-         "tickmode": "array",
-         "ticks": "outside",
-         "ticktext": [
-          "0_enron_energy_market",
-          "1_schedules2002013010txt_sc..."
-         ],
-         "tickvals": [
-          -5,
-          -15
-         ],
-         "type": "linear",
-         "zeroline": false
-        }
-       }
-      }
-     },
-     "metadata": {},
-     "output_type": "display_data"
-    }
-   ],
-   "source": [
-    "# Select subset or all emails in email folder\n",
-    "slice_docs = (None, 1000)\n",
-    "docs = [open(os.path.join(email_folder, filename), encoding='utf-8').read() for \n",
-    "        filename in os.listdir(email_folder)[slice_docs[0]:slice_docs[1]]]\n",
-    "\n",
-    "# Document representations to chain and feed into topic model\n",
-    "representations = [\n",
-    "    KeyBERTInspired(), # Should make topics more coherent\n",
-    "    MaximalMarginalRelevance(diversity=0.3), # Makes topics more diverse\n",
-    "]\n",
-    "\n",
-    "ctfidf_model = ClassTfidfTransformer(reduce_frequent_words=True)\n",
-    "\n",
-    "topic_model = BERTopic(\n",
-    "        representation_model=representations, # Representations (see above)\n",
-    "        ctfidf_model=ctfidf_model,  # Prevents very frequent words in data from being candidate topics\n",
-    "        nr_topics='auto' # Topic reduction. Set number of desired topics, 'auto' for auto-reduction, \n",
-    "        # or None. Set to None if there aren't enough topic. \n",
-    "        )\n",
-    "topics, probabilities = topic_model.fit_transform(docs)\n",
-    "hierarchical_topics = topic_model.hierarchical_topics(docs)\n",
-    "topic_model.visualize_hierarchy(hierarchical_topics=hierarchical_topics)"
-   ]
-  },
-  {
-   "cell_type": "markdown",
-   "metadata": {},
-   "source": [
-    "#### View topics as table"
-   ]
-  },
-  {
-   "cell_type": "code",
-   "execution_count": 101,
-   "metadata": {},
-   "outputs": [
-    {
-     "data": {
-      "text/html": [
-       "<div>\n",
-       "<style scoped>\n",
-       "    .dataframe tbody tr th:only-of-type {\n",
-       "        vertical-align: middle;\n",
-       "    }\n",
-       "\n",
-       "    .dataframe tbody tr th {\n",
-       "        vertical-align: top;\n",
-       "    }\n",
-       "\n",
-       "    .dataframe thead th {\n",
-       "        text-align: right;\n",
-       "    }\n",
-       "</style>\n",
-       "<table border=\"1\" class=\"dataframe\">\n",
-       "  <thead>\n",
-       "    <tr style=\"text-align: right;\">\n",
-       "      <th></th>\n",
-       "      <th>Topic</th>\n",
-       "      <th>Count</th>\n",
-       "      <th>Name</th>\n",
-       "      <th>Representation</th>\n",
-       "      <th>Representative_Docs</th>\n",
-       "    </tr>\n",
-       "  </thead>\n",
-       "  <tbody>\n",
-       "    <tr>\n",
-       "      <th>0</th>\n",
-       "      <td>0</td>\n",
-       "      <td>977</td>\n",
-       "      <td>0_enron_energy_market_trading</td>\n",
-       "      <td>[enron, energy, market, trading, power, report...</td>\n",
-       "      <td>[WSJ Article on Enron's Mark to Market Account...</td>\n",
-       "    </tr>\n",
-       "    <tr>\n",
-       "      <th>1</th>\n",
-       "      <td>1</td>\n",
-       "      <td>23</td>\n",
-       "      <td>1_schedules2002013010txt_schedules2002011918tx...</td>\n",
-       "      <td>[schedules2002013010txt, schedules2002011918tx...</td>\n",
-       "      <td>[Start Date: 1/3/02; HourAhead hour: 5;\\nStart...</td>\n",
-       "    </tr>\n",
-       "  </tbody>\n",
-       "</table>\n",
-       "</div>"
-      ],
-      "text/plain": [
-       "   Topic  Count                                               Name  \\\n",
-       "0      0    977                      0_enron_energy_market_trading   \n",
-       "1      1     23  1_schedules2002013010txt_schedules2002011918tx...   \n",
-       "\n",
-       "                                      Representation  \\\n",
-       "0  [enron, energy, market, trading, power, report...   \n",
-       "1  [schedules2002013010txt, schedules2002011918tx...   \n",
-       "\n",
-       "                                 Representative_Docs  \n",
-       "0  [WSJ Article on Enron's Mark to Market Account...  \n",
-       "1  [Start Date: 1/3/02; HourAhead hour: 5;\\nStart...  "
-      ]
-     },
-     "execution_count": 101,
-     "metadata": {},
-     "output_type": "execute_result"
-    }
-   ],
-   "source": [
-    "topic_model.get_topic_info()"
-   ]
-  },
-  {
-   "cell_type": "markdown",
-   "metadata": {},
-   "source": [
-    "#### Show docs per topic(s)"
-   ]
-  },
-  {
-   "cell_type": "code",
-<<<<<<< HEAD
-   "execution_count": null,
-   "metadata": {},
-   "outputs": [],
-=======
-   "execution_count": 100,
-   "metadata": {},
-   "outputs": [
-    {
-     "name": "stdout",
-     "output_type": "stream",
-     "text": [
-      "DOC 1\n",
-      "----------\n",
-      "\n",
-      "RE: ECT Investments, Inc. account with Goldman Sachs International\n",
-      "Daniel:  With respect to the Terms of Business Letter, please email a\n",
-      "copy of the proposed side letter (to handle arbitration and limitation\n",
-      "of liability).  I just want to review the \"final product\".  We have\n",
-      "all other documents ready for immediate execution.  Sorry for the\n",
-      "delay and I appreciate your patience.  Regards.  Sara Shackleton Enron\n",
-      "Wholesale Services 1400 Smith Street, EB3801a Houston, TX  77002 Ph:\n",
-      "(713) 853-5620 Fa ... \n",
-      "\n",
-      "DOC 2\n",
-      "----------\n",
-      "\n",
-      "RE: Revised curtailment and banner for EOL How about this for the\n",
-      "banner on EOL   All posted prices are read only. If you are interested\n",
-      "in discussing a possible transaction, contact the Enron trading desk.\n",
-      "Please be advised that Enron Corp. and other subsidiaries of Enron\n",
-      "have made filings under Chapter 11 of  federal bankruptcy laws.\n",
-      "After further consideration, I think it is important to make clear (1)\n",
-      "that we will not automatically agree to the trade if a counterparty\n",
-      "calls and (2)  that  ... \n",
-      "\n",
-      "DOC 3\n",
-      "----------\n",
-      "\n",
-      "Confidential - May 2001 HR At A Glance Attached is the May 2001 \"At A\n",
-      "Glance\" report. A couple of additions this  month, which include a\n",
-      "section on Capital Expenditures with Pay Backs and  some analysis of\n",
-      "the recent new hire survey that we set up. Please call if  you have\n",
-      "any questions.  DCL ... \n",
-      "\n",
-      "DOC 4\n",
-      "----------\n",
-      "\n",
-      "RE: ROW Document Gerald,  Looks good to me.  In the signature block,\n",
-      "should it be Enron Compression Services Company as opposed to Enron\n",
-      "Compression Company?  The information that I have on the ROW tracts is\n",
-      "not specifically descriptive other than to describe them as tracts\n",
-      "owned by 1) Herbert and Margaret Lane Property, 2) Alan and Elizabeth\n",
-      "English Property and 3) Kay Arnold Fritz Property all in dispute along\n",
-      "the Shaky Joe Swamp Transmission Line.  The attorney representing\n",
-      "these people is Br ... \n",
-      "\n",
-      "DOC 5\n",
-      "----------\n",
-      "\n",
-      "apb checkout 535144  broker says this is not there trade ... \n",
-      "\n",
-      "DOC 6\n",
-      "----------\n",
-      "\n",
-      "IT revenue crediting I've gotten a bit more educated about IT revenue\n",
-      "crediting since you asked  your question yesterday.  \"IT revenue\n",
-      "crediting\" is an industry term used to  describe a requirement\n",
-      "(brought about either by a FERC order or a rate case  settlement) that\n",
-      "IT revenues in excess of a certain dollar amount will be  credited\n",
-      "back to all firm shippers in the next rate proceeding or thru some\n",
-      "refund mechanism.  Transwestern is currently not under any IT revenue\n",
-      "crediting obligation, and ... \n",
-      "\n",
-      "DOC 7\n",
-      "----------\n",
-      "\n",
-      "DJ US Energy Secretary Warns Pwr Producers In West On Prices\n",
-      "---------------------- Forwarded by Mark Guzman/PDX/ECT on 12/12/2000\n",
-      "02:31  PM ---------------------------   Carla Hoffman 12/12/2000 12:18\n",
-      "PM To: Tim Belden/HOU/ECT@ECT, Robert Badeer/HOU/ECT@ECT, Jeff\n",
-      "Richter/HOU/ECT@ECT, Phillip Platter/HOU/ECT@ECT, Mike\n",
-      "Swerzbin/HOU/ECT@ECT,  Diana Scholtes/HOU/ECT@ECT, Sean\n",
-      "Crandall/PDX/ECT@ECT, Matt  Motley/PDX/ECT@ECT, Mark\n",
-      "Guzman/PDX/ECT@ECT, Tom Alonso/PDX/ECT@ECT, Mark  Fischer/PDX/ECT@ECT\n",
-      "... \n",
-      "\n",
-      "DOC 8\n",
-      "----------\n",
-      "\n",
-      "Re: Resume Thanks for the resume - I'm looking at a number of internal\n",
-      "candidates from  APACHI, CALME and Southern Cone but will keep this\n",
-      "one on file (and pass it  along - might be good for Richard Sanders).\n",
-      "Louise Kitchen         10/23/2000 09:52 AM\n",
-      "To: Mark Taylor/HOU/ECT@ECT                  cc:\n",
-      "Subject: Resume  Sny interest! ---------------------- Forwarded by\n",
-      "Louise Kitchen/HOU/ECT on 10/23/2000  09:50 AM\n",
-      "---------------------------  10/20/2000 10:52 AM Adriane Moratto@ENRON\n",
-      "Adriane Moratto@ENRO ... \n",
-      "\n",
-      "DOC 9\n",
-      "----------\n",
-      "\n",
-      "W e d n e s d a y, August 22 - FREE LUNCH at Enron! Thanks for all\n",
-      "your hard work!    Lunch will be provided on Wednesday, August 22, by\n",
-      "Tim Belden and Chris Calger to everyone on the floor as a thanks for\n",
-      "all you've done for Enron this month. ... \n",
-      "\n",
-      "DOC 10\n",
-      "----------\n",
-      "\n",
-      "I buy or loan Public Stock- Restricted or Freetrading ________________\n",
-      "________________________________________________________ The following\n",
-      "message was sent to you as an opt-in subscriber to Option-Wizard.com.\n",
-      "We will continue to bring you valuable offers on the products and\n",
-      "services that interest you most. If you wish to unsubscribe copy and\n",
-      "paste this link into your browser or click here:\n",
-      "http://mx01.edirectnetwork.net/cgi-\n",
-      "bin/optout.cgi?email=ALEWIS@ECT.ENRON.COM&e =2237858&ppid=1 __________\n",
-      "... \n",
-      "\n"
-     ]
-    }
-   ],
->>>>>>> fa032be1
-   "source": [
-    "# Select topic(s) by int\n",
-    "topics_to_show = [0, 1]\n",
-    "# Show first n docs\n",
-    "n_docs_to_show = 10\n",
-    "# Show first n characters of each doc\n",
-    "n_chars_per_doc = 500\n",
-    "\n",
-    "df = pd.DataFrame({\"Document\": docs, \"Topic\": topics})\n",
-    "df = df.loc[df['Topic'].isin(topics_to_show)].head(n_docs_to_show)\n",
-    "docs_ = df['Document'].to_list()\n",
-    "random.shuffle(docs_)\n",
-    "for i, doc in enumerate(docs_):\n",
-    "    print(f'DOC {i + 1}\\n----------\\n')\n",
-    "    print('\\n'.join(textwrap.wrap(doc[:n_chars_per_doc] + ' ...' if n_chars_per_doc else '')), '\\n')"
-   ]
-  }
- ],
- "metadata": {
-  "kernelspec": {
-   "display_name": "env",
-   "language": "python",
-   "name": "python3"
-  },
-  "language_info": {
-   "codemirror_mode": {
-    "name": "ipython",
-    "version": 3
+         "file_extension": ".py",
+         "mimetype": "text/x-python",
+         "name": "python",
+         "nbconvert_exporter": "python",
+         "pygments_lexer": "ipython3",
+         "version": "3.11.3"
+      },
+      "orig_nbformat": 4
    },
-   "file_extension": ".py",
-   "mimetype": "text/x-python",
-   "name": "python",
-   "nbconvert_exporter": "python",
-   "pygments_lexer": "ipython3",
-   "version": "3.11.3"
-  },
-  "orig_nbformat": 4
- },
- "nbformat": 4,
- "nbformat_minor": 2
+   "nbformat": 4,
+   "nbformat_minor": 2
 }